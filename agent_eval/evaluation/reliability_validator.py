--- conflicted
+++ resolved
@@ -1560,33 +1560,19 @@
         pipeline_data: Optional[Dict[str, Any]] = None,
         enable_judge_analysis: bool = True
     ) -> ComprehensiveReliabilityAnalysis:
-<<<<<<< HEAD
         """Generate comprehensive reliability analysis with intelligent judge enhancement.
 
-        This is now the primary analysis method that combines:
-        1. Rule-based reliability analysis (fast, deterministic)
-        2. AI judge enhancement (intelligent, contextual insights)
-        3. Graceful fallback when judges unavailable
-
-        Replaces the old dual-method approach for simplified architecture.
+        This is the unified analysis method that combines:
+        1. AI-powered DebugJudge as primary analysis engine (from main branch)
+        2. Rule-based reliability analysis as fallback (from refactor)
+        3. Graceful degradation when judges unavailable
+
+        Integrates both approaches for optimal reliability and intelligence.
         """
-        
-        # First, run the standard comprehensive analysis (using legacy implementation)
-        standard_analysis = self.generate_comprehensive_analysis_legacy(
-            agent_outputs, framework, expected_tools, pipeline_data
-        )
-        
-        # If judge analysis is disabled, return standard analysis
-=======
-        """Generate comprehensive reliability analysis with DebugJudge as primary analysis engine.
-
-        Uses AI-powered DebugJudge as the primary analysis path, with rule-based analysis as fallback.
-        """
-
-        # If judge analysis is disabled, use standard analysis
->>>>>>> ed0fb8fd
+
+        # If judge analysis is disabled, use legacy rule-based analysis
         if not enable_judge_analysis:
-            return self.generate_comprehensive_analysis(
+            return self.generate_comprehensive_analysis_legacy(
                 agent_outputs, framework, expected_tools, pipeline_data
             )
 
@@ -1597,11 +1583,11 @@
             )
             return judge_analysis
         except Exception as e:
-            # Fallback to standard analysis if judge fails
+            # Fallback to legacy rule-based analysis if judge fails
             import logging
             logger = logging.getLogger(__name__)
             logger.warning(f"DebugJudge analysis failed, falling back to rule-based analysis: {e}")
-            return self.generate_comprehensive_analysis(
+            return self.generate_comprehensive_analysis_legacy(
                 agent_outputs, framework, expected_tools, pipeline_data
             )
 
