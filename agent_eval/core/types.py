--- conflicted
+++ resolved
@@ -125,8 +125,7 @@
     agent_output: Optional[str] = None
     remediation: Optional[str] = None
 
-<<<<<<< HEAD
-    # Judge integration fields (new - backward compatible)
+    # Judge integration fields (enhanced for AI-first architecture)
     judge_reasoning: Optional[str] = None
     judge_confidence: Optional[float] = None
     improvement_recommendations: List[str] = field(default_factory=list)
@@ -137,11 +136,6 @@
     debug_insights: Optional[str] = None  # Debug-specific insights from DebugJudge
     failure_patterns: List[str] = field(default_factory=list)  # Identified failure patterns
     success_patterns: List[str] = field(default_factory=list)  # Identified success patterns
-=======
-    # Judge integration fields
-    debug_insights: Optional["DebugInsights"] = None
-    improvement_recommendations: Optional[List["ImprovementRecommendation"]] = field(default_factory=list)
->>>>>>> ed0fb8fd
     
     def to_dict(self) -> Dict[str, Any]:
         """Convert result to dictionary for serialization.
